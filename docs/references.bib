@Book{Collett1993PolarizedLight,
    author = { Collett, Edward},
    title = { Polarized light : fundamentals and application},
    isbn = { 0824787293 },
    publisher = { Marcel Dekker New York },
    year = { 1993 }
}

@article{Jarabo2018BidirectionalPol,
  author = {Jarabo, Adrian and Arellano, Victor},
  title = {Bidirectional Rendering of Vector Light Transport},
  journal = {Computer Graphics Forum},
  volume = {37},
  number = {6},
  keywords = {global illumination, rendering, ray tracing, rendering, I.3.7 Computer Graphics: Three-Dimensional Graphics and Realism—Raytracing},
  year = {2018}
}

@inproceedings {Mojzik2016BidirectionalPol,
  booktitle = {Eurographics Symposium on Rendering},
  title = {{Bi-Directional Polarised Light Transport}},
  author = {Mojzik, Michal and Skrivan, Tomas and Wilkie, Alexander and Krivanek, Jaroslav},
  year = {2016},
}

@article{kensler1967correlated,
  title={Correlated multi-jittered sampling},
  author={Kensler, Andrew},
  journal={Mathematical Physics and applied mathematics},
  volume={7},
  pages={86--112},
  year={1967}
}

@article {Kollig2002Efficient,
    author = {Kollig, Thomas and Keller, Alexander},
    title = {{Efficient Multidimensional Sampling}},
    journal = {Computer Graphics Forum},
    year = {2002},
    editor = {},
    volume = {21},
    number = {3},
    publisher = {Blackwell Publishers, Inc and the Eurographics Association},
    pages = {557-563},
    DOI = {10.1111/1467-8659.00706}
}

@article{jarosz19orthogonal,
    author = "Jarosz, Wojciech and Enayet, Afnan and Kensler, Andrew and Kilpatrick, Charlie and Christensen, Per",
    title = "Orthogonal array sampling for {{Monte}} {{Carlo}} rendering",
    journal = "Computer Graphics Forum (Proceedings of EGSR)",
    year = "2019",
    volume = "38",
    number = "4",
    month = jul,
    pages = "135--147",
    doi = "10/gf6rx5",
    publisher = "The Eurographics Association",
    abstract = "We generalize N-rooks, jittered, and (correlated) multi-jittered sampling to higher dimensions by importing and improving upon a class of techniques called orthogonal arrays from the statistics literature. Renderers typically combine or ``pad'' a collection of lower-dimensional (e.g. 2D and 1D) stratified patterns to form higher-dimensional samples for integration. This maintains stratification in the original dimension pairs, but looses it for all other dimension pairs. For truly multi-dimensional integrands like those in rendering, this increases variance and deteriorates its rate of convergence to that of pure random sampling. Care must therefore be taken to assign the primary dimension pairs to the dimensions with most integrand variation, but this complicates implementations. We tackle this problem by developing a collection of practical, in-place multi-dimensional sample generation routines that stratify points on all t-dimensional and 1-dimensional projections simultaneously. For instance, when t=2, any 2D projection of our samples is a (correlated) multi-jittered point set. This property not only reduces variance, but also simplifies implementations since sample dimensions can now be assigned to integrand dimensions arbitrarily while maintaining the same level of stratification. Our techniques reduce variance compared to traditional 2D padding approaches like PBRT's (0,2) and Stratified samplers, and provide quality nearly equal to state-of-the-art QMC samplers like Sobol and Halton while avoiding their structured artifacts as commonly seen when using a single sample set to cover an entire image. While in this work we focus on constructing finite sampling point sets, we also discuss potential avenues for extending our work to progressive sequences (more suitable for incremental rendering) in the future."
}



@article{Jakob2019Spectral,
	author = {Wenzel Jakob and Johannes Hanika},
	title = {A Low-Dimensional Function Space for Efficient Spectral Upsampling},
	journal = {Computer Graphics Forum (Proceedings of Eurographics)},
	volume = {38},
	number = {2},
	year = {2019},
	month = mar,
    url={http://rgl.epfl.ch/publications/Jakob2019Spectral}
}

@article{NimierDavidVicini2019Mitsuba2,
     author = {Merlin Nimier-David and Delio Vicini and Tizian Zeltner and Wenzel Jakob},
     title = {Mitsuba 2: A Retargetable Forward and Inverse Renderer},
     journal = {Transactions on Graphics (Proceedings of SIGGRAPH Asia)},
     volume = {38},
     number = {6},
     year = {2019},
     month = dec,
     url={http://rgl.epfl.ch/publications/NimierDavidVicini2019Mitsuba2}
}

@article{kingma2014adam,
  title={Adam: A method for stochastic optimization},
  author={Kingma, Diederik P and Ba, Jimmy},
  journal={arXiv preprint arXiv:1412.6980},
  year={2014}
}

@book{Palik1998Handbook,
	title     = {Handbook of optical constants of solids},
	author    = {Palik, E.D. and Ghosh, G.},
	year      = {1998},
	publisher = {Academic press}
}

@article{Walter07Microfacet,
  author    = {Bruce Walter and Stephen R. Marschner and Hongsong Li and Kenneth E. Torrance},
  title     = {{Microfacet Models for Refraction through Rough Surfaces}},
  journal   = {Rendering Techniques (Proceedings EG Symposium on Rendering)},
  year      = {2007}
}

@article{Trowbridge19975Average,
	author = {T. S. Trowbridge and K. P. Reitz},
	journal = {J. Opt. Soc. Am.},
	number = {5},
	pages = {531--536},
	publisher = {OSA},
	title = {Average irregularity representation of a rough surface for ray reflection},
	volume = {65},
	month = {May},
	year = {1975}
}

@article{Heitz1014Importance,
  author = {Heitz, Eric and D'Eon, Eugene},
  title = {Importance Sampling Microfacet-Based BSDFs using the Distribution of Visible Normals},
  journal = {Computer Graphics Forum},
  publisher = {Blackwell Publishing},
  year = {2014},
  month = Jun
}

@article{Henyey1941Diffuse,
	title={Diffuse radiation in the galaxy},
	author={Henyey, L.G. and Greenstein, J.L.},
	journal={The Astrophysical Journal},
	volume={93},
	pages={70--83},
	year={1941}
}

@article{MitchellNetravali88,
  author = {Mitchell, Don P. and Netravali, Arun N.},
  title = {Reconstruction Filters in Computer-Graphics},
  year = {1988},
  issue_date = {August 1988},
  publisher = {Association for Computing Machinery},
  address = {New York, NY, USA},
  volume = {22},
  number = {4},
  issn = {0097-8930},
  journal = {SIGGRAPH Comput. Graph.},
  month = jun,
  pages = {221–228},
  numpages = {8},
}

@inproceedings{Sutskever2013Importance,
    title={On the importance of initialization and momentum in deep learning},
    author={Sutskever, Ilya and Martens, James and Dahl, George and Hinton, Geoffrey},
    booktitle={International conference on machine learning},
    pages={1139--1147},
    year={2013}
}

<<<<<<< HEAD
@article{Hansen1974a,
  author = {Hansen, James E. and Travis, Larry D.},
  title = {Light scattering in planetary atmospheres},
  journal = {Space Science Reviews},
  year = {1974},
  volume = {16},
  number = {4},
  pages = {527--610},
  issn = {0038-6308, 1572-9672},
  doi = {10.1007/BF00168069},
}

@article{Rahman1993CoupledSurfaceatmosphereReflectance,
  author = {Rahman, Hafizur and Pinty, Bernard and Verstraete, Michel M.},
  title = {Coupled Surface-Atmosphere Reflectance ({{CSAR}}) Model: 2. {{Semiempirical}} Surface Model Usable with {{NOAA}} Advanced Very High Resolution Radiometer Data},
  year = {1993},
  journal = {Journal of Geophysical Research: Atmospheres},
  volume = {98},
  pages = {20791--20801},
  issn = {0148-0227},
  doi = {10.1029/93JD02072},
}

@InProceedings{Widlowski2006Rayspread,
author="Widlowski, Jean-Luc
and Lavergne, Thomas
and Pinty, Bernard
and Verstraete, Michel
and Gobron, Nadine",
editor="Graziani, Frank",
title="Rayspread: A Virtual Laboratory for Rapid BRF Simulations Over 3-D Plant Canopies",
booktitle="Computational Methods in Transport",
year="2006",
publisher="Springer Berlin Heidelberg",
address="Berlin, Heidelberg",
pages="211--231",
abstract="Accurate knowledge of the spatial (and temporal) variability of the biosphere's characteristics is useful not only to address critical scientific issues (climate change, environmental degradation, biodiversity preservation, etc.) but also to provide appropriate initial state and boundary conditions for general circulation or landscape succession models. In particular, the 3-D structure of vegetation emerged as a crucial player in processes affecting carbon sequestration, landscape dynamics and the exchanges of energy, water and trace gases with the atmosphere e.g., [BWG04]. The growth and development of plant architecture, in turn, are primarily conditioned by effective interception of solar radiation that provides the necessary energy for photosynthesis and other physiological processes [VB86].",
isbn="978-3-540-28125-2"
}
=======
@article{Baek2020Image,
    author = {Seung-Hwan Baek and Tizian Zeltner and Hyun Jin Ku and Inseung Hwang and Xin Tong and Wenzel Jakob and Min H. Kim},
    title = {Image-Based Acquisition and Modeling of Polarimetric Reflectance},
    journal = {Transactions on Graphics (Proceedings of SIGGRAPH)},
    volume = {39},
    number = {4},
    year = {2020},
    month = jul,
    doi = {10.1145/3386569.3392387}
}

@Article{Baek2018Simultaneous,
    author  = {Seung-Hwan Baek and Daniel S. Jeon and Xin Tong and Min H. Kim},
    title   = {Simultaneous Acquisition of Polarimetric SVBRDF and Normals},
    journal = {ACM Transactions on Graphics (Proc. SIGGRAPH Asia 2018)},
    year    = {2018},
    volume  = {37},
    number  = {6},
    pages   = {268:1--15},
    doi     = "10.1145/3272127.3275018",
    url     = "http://dx.doi.org/10.1145/3272127.3275018",
}

@Article{Kadambi2017,
    author={Kadambi, Achuta and Taamazyan, Vage and Shi, Boxin and Raskar, Ramesh},
    title={Depth Sensing Using Geometrically Constrained Polarization Normals},
    journal={International Journal of Computer Vision},
    year={2017},
    month={Dec},
    day={01},
    volume={125},
    number={1},
    pages={34-51},
    issn={1573-1405},
    doi={10.1007/s11263-017-1025-7},
    url={https://doi.org/10.1007/s11263-017-1025-7}
}
>>>>>>> 4e7628c6
<|MERGE_RESOLUTION|>--- conflicted
+++ resolved
@@ -158,7 +158,44 @@
     year={2013}
 }
 
-<<<<<<< HEAD
+@article{Baek2020Image,
+    author = {Seung-Hwan Baek and Tizian Zeltner and Hyun Jin Ku and Inseung Hwang and Xin Tong and Wenzel Jakob and Min H. Kim},
+    title = {Image-Based Acquisition and Modeling of Polarimetric Reflectance},
+    journal = {Transactions on Graphics (Proceedings of SIGGRAPH)},
+    volume = {39},
+    number = {4},
+    year = {2020},
+    month = jul,
+    doi = {10.1145/3386569.3392387}
+}
+
+@Article{Baek2018Simultaneous,
+    author  = {Seung-Hwan Baek and Daniel S. Jeon and Xin Tong and Min H. Kim},
+    title   = {Simultaneous Acquisition of Polarimetric SVBRDF and Normals},
+    journal = {ACM Transactions on Graphics (Proc. SIGGRAPH Asia 2018)},
+    year    = {2018},
+    volume  = {37},
+    number  = {6},
+    pages   = {268:1--15},
+    doi     = "10.1145/3272127.3275018",
+    url     = "http://dx.doi.org/10.1145/3272127.3275018",
+}
+
+@Article{Kadambi2017,
+    author={Kadambi, Achuta and Taamazyan, Vage and Shi, Boxin and Raskar, Ramesh},
+    title={Depth Sensing Using Geometrically Constrained Polarization Normals},
+    journal={International Journal of Computer Vision},
+    year={2017},
+    month={Dec},
+    day={01},
+    volume={125},
+    number={1},
+    pages={34-51},
+    issn={1573-1405},
+    doi={10.1007/s11263-017-1025-7},
+    url={https://doi.org/10.1007/s11263-017-1025-7}
+}
+
 @article{Hansen1974a,
   author = {Hansen, James E. and Travis, Larry D.},
   title = {Light scattering in planetary atmospheres},
@@ -198,42 +235,3 @@
 abstract="Accurate knowledge of the spatial (and temporal) variability of the biosphere's characteristics is useful not only to address critical scientific issues (climate change, environmental degradation, biodiversity preservation, etc.) but also to provide appropriate initial state and boundary conditions for general circulation or landscape succession models. In particular, the 3-D structure of vegetation emerged as a crucial player in processes affecting carbon sequestration, landscape dynamics and the exchanges of energy, water and trace gases with the atmosphere e.g., [BWG04]. The growth and development of plant architecture, in turn, are primarily conditioned by effective interception of solar radiation that provides the necessary energy for photosynthesis and other physiological processes [VB86].",
 isbn="978-3-540-28125-2"
 }
-=======
-@article{Baek2020Image,
-    author = {Seung-Hwan Baek and Tizian Zeltner and Hyun Jin Ku and Inseung Hwang and Xin Tong and Wenzel Jakob and Min H. Kim},
-    title = {Image-Based Acquisition and Modeling of Polarimetric Reflectance},
-    journal = {Transactions on Graphics (Proceedings of SIGGRAPH)},
-    volume = {39},
-    number = {4},
-    year = {2020},
-    month = jul,
-    doi = {10.1145/3386569.3392387}
-}
-
-@Article{Baek2018Simultaneous,
-    author  = {Seung-Hwan Baek and Daniel S. Jeon and Xin Tong and Min H. Kim},
-    title   = {Simultaneous Acquisition of Polarimetric SVBRDF and Normals},
-    journal = {ACM Transactions on Graphics (Proc. SIGGRAPH Asia 2018)},
-    year    = {2018},
-    volume  = {37},
-    number  = {6},
-    pages   = {268:1--15},
-    doi     = "10.1145/3272127.3275018",
-    url     = "http://dx.doi.org/10.1145/3272127.3275018",
-}
-
-@Article{Kadambi2017,
-    author={Kadambi, Achuta and Taamazyan, Vage and Shi, Boxin and Raskar, Ramesh},
-    title={Depth Sensing Using Geometrically Constrained Polarization Normals},
-    journal={International Journal of Computer Vision},
-    year={2017},
-    month={Dec},
-    day={01},
-    volume={125},
-    number={1},
-    pages={34-51},
-    issn={1573-1405},
-    doi={10.1007/s11263-017-1025-7},
-    url={https://doi.org/10.1007/s11263-017-1025-7}
-}
->>>>>>> 4e7628c6
