#include <mitsuba/core/properties.h>
#include <mitsuba/core/plugin.h>
#include <mitsuba/render/bsdf.h>
#include <mitsuba/render/medium.h>
#include <mitsuba/render/scene.h>
#include <mitsuba/render/kdtree.h>
#include <mitsuba/render/integrator.h>
#include <enoki/stl.h>

#if defined(MTS_ENABLE_EMBREE)
#  include "scene_embree.inl"
#else
#  include "scene_native.inl"
#endif

#if defined(MTS_ENABLE_OPTIX)
#  include "scene_optix.inl"
#endif

NAMESPACE_BEGIN(mitsuba)

MTS_VARIANT Scene<Float, Spectrum>::Scene(const Properties &props) {
    for (auto &kv : props.objects()) {
        m_children.push_back(kv.second.get());

        Shape *shape           = dynamic_cast<Shape *>(kv.second.get());
        Emitter *emitter       = dynamic_cast<Emitter *>(kv.second.get());
        Sensor *sensor         = dynamic_cast<Sensor *>(kv.second.get());
        Integrator *integrator = dynamic_cast<Integrator *>(kv.second.get());

        if (shape) {
            if (shape->is_emitter())
                m_emitters.push_back(shape->emitter());
            if (shape->is_sensor())
                m_sensors.push_back(shape->sensor());
            if (shape->is_shapegroup()) {
                m_shapegroups.push_back((ShapeGroup*)shape);
            } else {
                m_bbox.expand(shape->bbox());
                m_shapes.push_back(shape);
            }
        } else if (emitter) {
            // Surface emitters will be added to the list when attached to a shape
            if (!has_flag(emitter->flags(), EmitterFlags::Surface))
                m_emitters.push_back(emitter);

            if (emitter->is_environment()) {
                if (m_environment)
                    Throw("Only one environment emitter can be specified per scene.");
                m_environment = emitter;
            }
        } else if (sensor) {
            m_sensors.push_back(sensor);
        } else if (integrator) {
            if (m_integrator)
                Throw("Only one integrator can be specified per scene.");
            m_integrator = integrator;
        }
    }

    if (m_sensors.empty()) {
        Log(Warn, "No sensors found! Instantiating a perspective camera..");
        Properties sensor_props("perspective");
        sensor_props.set_float("fov", 45.0f);

        /* Create a perspective camera with a 45 deg. field of view
           and positioned so that it can see the entire scene */
        if (m_bbox.valid()) {
            ScalarPoint3f center = m_bbox.center();
            ScalarVector3f extents = m_bbox.extents();

            ScalarFloat distance =
                hmax(extents) / (2.f * std::tan(45.f * .5f * math::Pi<ScalarFloat> / 180.f));

            sensor_props.set_float("far_clip", hmax(extents) * 5 + distance);
            sensor_props.set_float("near_clip", distance / 100);

            sensor_props.set_float("focus_distance", distance + extents.z() / 2);
            sensor_props.set_transform(
                "to_world", ScalarTransform4f::translate(ScalarVector3f(
                                center.x(), center.y(), m_bbox.min.z() - distance)));
        }

        m_sensors.push_back(
            PluginManager::instance()->create_object<Sensor>(sensor_props));
    }

    if (!m_integrator) {
        Log(Warn, "No integrator found! Instantiating a path tracer..");
        m_integrator = PluginManager::instance()->
            create_object<Integrator>(Properties("path"));
    }

    if constexpr (is_cuda_array_v<Float>)
        accel_init_gpu(props);
    else
        accel_init_cpu(props);

    // Create emitters' shapes (environment luminaires)
    for (Emitter *emitter: m_emitters)
        emitter->set_scene(this);

<<<<<<< HEAD
    // Create sensors' shapes (environment sensors)
    for (Sensor *sensor: m_sensors)
        sensor->set_scene(this);
=======
    m_shapes_grad_enabled = false;
>>>>>>> b5aed8e7
}

MTS_VARIANT Scene<Float, Spectrum>::~Scene() {
    if constexpr (is_cuda_array_v<Float>)
        accel_release_gpu();
    else
        accel_release_cpu();
}

MTS_VARIANT typename Scene<Float, Spectrum>::SurfaceInteraction3f
Scene<Float, Spectrum>::ray_intersect(const Ray3f &ray, Mask active) const {
    MTS_MASKED_FUNCTION(ProfilerPhase::RayIntersect, active);

    if constexpr (is_cuda_array_v<Float>)
        return ray_intersect_gpu(ray, HitComputeFlags::All, active);
    else
        return ray_intersect_cpu(ray, HitComputeFlags::All, active);
}

MTS_VARIANT typename Scene<Float, Spectrum>::SurfaceInteraction3f
Scene<Float, Spectrum>::ray_intersect(const Ray3f &ray, HitComputeFlags flags, Mask active) const {
    MTS_MASKED_FUNCTION(ProfilerPhase::RayIntersect, active);

    if constexpr (is_cuda_array_v<Float>)
        return ray_intersect_gpu(ray, flags, active);
    else
        return ray_intersect_cpu(ray, flags, active);
}

MTS_VARIANT typename Scene<Float, Spectrum>::PreliminaryIntersection3f
Scene<Float, Spectrum>::ray_intersect_preliminary(const Ray3f &ray, Mask active) const {
    if constexpr (is_cuda_array_v<Float>)
        return ray_intersect_preliminary_gpu(ray, active);
    else
        return ray_intersect_preliminary_cpu(ray, active);
}

MTS_VARIANT typename Scene<Float, Spectrum>::SurfaceInteraction3f
Scene<Float, Spectrum>::ray_intersect_naive(const Ray3f &ray, Mask active) const {
    MTS_MASKED_FUNCTION(ProfilerPhase::RayIntersect, active);

#if !defined(MTS_ENABLE_EMBREE)
    if constexpr (!is_cuda_array_v<Float>)
        return ray_intersect_naive_cpu(ray, active);
#endif
    ENOKI_MARK_USED(ray);
    ENOKI_MARK_USED(active);
    NotImplementedError("ray_intersect_naive");
}

MTS_VARIANT typename Scene<Float, Spectrum>::Mask
Scene<Float, Spectrum>::ray_test(const Ray3f &ray, Mask active) const {
    MTS_MASKED_FUNCTION(ProfilerPhase::RayTest, active);

    if constexpr (is_cuda_array_v<Float>)
        return ray_test_gpu(ray, active);
    else
        return ray_test_cpu(ray, active);
}

MTS_VARIANT std::pair<typename Scene<Float, Spectrum>::DirectionSample3f, Spectrum>
Scene<Float, Spectrum>::sample_emitter_direction(const Interaction3f &ref, const Point2f &sample_,
                                                 bool test_visibility, Mask active) const {
    MTS_MASKED_FUNCTION(ProfilerPhase::SampleEmitterDirection, active);

    using EmitterPtr = replace_scalar_t<Float, Emitter*>;

    Point2f sample(sample_);
    DirectionSample3f ds;
    Spectrum spec;

    if (likely(!m_emitters.empty())) {
        if (m_emitters.size() == 1) {
            // Fast path if there is only one emitter
            std::tie(ds, spec) = m_emitters[0]->sample_direction(ref, sample, active);
        } else {
            ScalarFloat emitter_pdf = 1.f / m_emitters.size();

            // Randomly pick an emitter
            UInt32 index =
                min(UInt32(sample.x() * (ScalarFloat) m_emitters.size()),
                    (uint32_t) m_emitters.size() - 1);

            // Rescale sample.x() to lie in [0,1) again
            sample.x() = (sample.x() - index*emitter_pdf) * m_emitters.size();

            EmitterPtr emitter = gather<EmitterPtr>(m_emitters.data(), index, active);

            // Sample a direction towards the emitter
            std::tie(ds, spec) = emitter->sample_direction(ref, sample, active);

            // Account for the discrete probability of sampling this emitter
            ds.pdf *= emitter_pdf;
            spec *= rcp(emitter_pdf);
        }

        active &= neq(ds.pdf, 0.f);

        // Perform a visibility test if requested
        if (test_visibility && any_or<true>(active)) {
            Ray3f ray(ref.p, ds.d, math::RayEpsilon<Float> * (1.f + hmax(abs(ref.p))),
                      ds.dist * (1.f - math::ShadowEpsilon<Float>), ref.time, ref.wavelengths);
            spec[ray_test(ray, active)] = 0.f;
        }
    } else {
        ds = zero<DirectionSample3f>();
        spec = 0.f;
    }

    return { ds, spec };
}

MTS_VARIANT Float
Scene<Float, Spectrum>::pdf_emitter_direction(const Interaction3f &ref,
                                              const DirectionSample3f &ds,
                                              Mask active) const {
    MTS_MASK_ARGUMENT(active);
    using EmitterPtr = replace_scalar_t<Float, const Emitter *>;


    if (m_emitters.size() == 1) {
        // Fast path if there is only one emitter
        return m_emitters[0]->pdf_direction(ref, ds, active);
    } else {
        return reinterpret_array<EmitterPtr>(ds.object)->pdf_direction(ref, ds, active) *
            (1.f / m_emitters.size());
    }
}

MTS_VARIANT void Scene<Float, Spectrum>::traverse(TraversalCallback *callback) {
    for (auto& child : m_children) {
        std::string id = child->id();
        if (id.empty() || string::starts_with(id, "_unnamed_"))
            id = child->class_()->name();
        callback->put_object(id, child.get());
    }
}

MTS_VARIANT void Scene<Float, Spectrum>::parameters_changed(const std::vector<std::string> &keys) {
    if (m_environment)
        m_environment->set_scene(this); // TODO use parameters_changed({"scene"})

    bool update_accel = false;
    for (auto &s : m_shapes) {
        if (string::contains(keys, s->id()) || string::contains(keys, s->class_()->name())) {
            update_accel = true;
            break;
        }
    }

    if (update_accel) {
        if constexpr (is_cuda_array_v<Float>)
            accel_parameters_changed_gpu();
        else {
            // TODO update Embree BVH or Mitsuba kdtree if necessary
        }
    }

    // Checks whether any of the shape's parameters require gradient
    m_shapes_grad_enabled = false;
    if constexpr (is_diff_array_v<Float>) {
        for (auto& s : m_shapes) {
            m_shapes_grad_enabled |= s->parameters_grad_enabled();
            if (m_shapes_grad_enabled) break;
        }
    }
}

MTS_VARIANT std::string Scene<Float, Spectrum>::to_string() const {
    std::ostringstream oss;
    oss << "Scene[" << std::endl
        << "  children = [" << std::endl;
    for (size_t i = 0; i < m_children.size(); ++i) {
        oss << "    " << string::indent(m_children[i], 4);
        if (i + 1 < m_children.size())
            oss << ",";
        oss <<  std::endl;
    }
    oss << "  ]"<< std::endl
        << "]";
    return oss.str();
}

void librender_nop() { }

MTS_IMPLEMENT_CLASS_VARIANT(Scene, Object, "scene")
MTS_INSTANTIATE_CLASS(Scene)
NAMESPACE_END(mitsuba)<|MERGE_RESOLUTION|>--- conflicted
+++ resolved
@@ -100,13 +100,11 @@
     for (Emitter *emitter: m_emitters)
         emitter->set_scene(this);
 
-<<<<<<< HEAD
     // Create sensors' shapes (environment sensors)
     for (Sensor *sensor: m_sensors)
         sensor->set_scene(this);
-=======
+
     m_shapes_grad_enabled = false;
->>>>>>> b5aed8e7
 }
 
 MTS_VARIANT Scene<Float, Spectrum>::~Scene() {
