import mitsuba
import pytest
import enoki as ek


xml_spectrum = {
    "d65": """
        <spectrum version="2.0.0" name="irradiance" type="d65"/>
        """,
    "regular": """
        <spectrum version="2.0.0" name="irradiance" type="regular">
           <float name="lambda_min" value="500"/>
           <float name="lambda_max" value="600"/>
           <string name="values" value="1, 2"/>
        </spectrum>
        """,
}

xml_spectrum_keys = sorted(list(set(xml_spectrum.keys()) - {"null"}))


def make_spectrum(spectrum_key="d65"):
    from mitsuba.core.xml import load_string

    spectrum = load_string(xml_spectrum[spectrum_key])
    expanded = spectrum.expand()

    if len(expanded) == 1:
        spectrum = expanded[0]

    return spectrum


def make_emitter(direction=None, spectrum_key="d65"):
    from mitsuba.core.xml import load_string

    if direction is None:
        xml_direction = ""
    else:
        if type(direction) is not str:
            direction = ",".join([str(x) for x in direction])
        xml_direction = \
            """<vector name="direction" value="{}"/>""".format(direction)

    return load_string("""
        <emitter version="2.0.0" type="directional">
            {d}
            {s}
        </emitter>
    """.format(d=xml_direction, s=xml_spectrum[spectrum_key]))


def test_construct(variant_scalar_rgb):
    # Test if the emitter can be constructed as intended
    emitter = make_emitter()
    assert not emitter.bbox().valid()  # Degenerate bounding box
    assert ek.allclose(
        emitter.world_transform().eval(0.).matrix,
        [[1, 0, 0, 0],
         [0, 1, 0, 0],
         [0, 0, 1, 0],
         [0, 0, 0, 1]]
    )  # Identity transform matrix by default

    # Check transform setup correctness
    emitter = make_emitter(direction=[0, 0, -1])
    assert ek.allclose(
        emitter.world_transform().eval(0.).matrix,
        [[0, 1, 0, 0],
         [1, 0, 0, 0],
         [0, 0, -1, 0],
         [0, 0, 0, 1]]
    )


@pytest.mark.parametrize("spectrum_key", xml_spectrum_keys)
def test_eval(variant_scalar_spectral, spectrum_key):
    # Check correctness of the eval() method
    from mitsuba.core import Vector3f
    from mitsuba.render import SurfaceInteraction3f

    direction = Vector3f([0, 0, -1])
    emitter = make_emitter(direction, spectrum_key)
    spectrum = make_spectrum(spectrum_key)

    # Incident direction in the illuminated direction
    wi = [0, 0, 1]
    it = SurfaceInteraction3f()
    it.p = [0, 0, 0]
    it.wi = wi
    assert ek.allclose(emitter.eval(it), 0.)

    # Incident direction off the illuminated direction
    wi = [0, 0, 1.1]
    it = SurfaceInteraction3f()
    it.p = [0, 0, 0]
    it.wi = wi
    assert ek.allclose(emitter.eval(it), 0.)


@pytest.mark.parametrize("spectrum_key", xml_spectrum_keys)
@pytest.mark.parametrize("direction", [[0, 0, -1], [1, 1, 1], [0, 0, 1]])
def test_sample_direction(variant_scalar_spectral, spectrum_key, direction):
    # Check correctness of sample_direction() and pdf_direction() methods

    from mitsuba.render import SurfaceInteraction3f
    from mitsuba.core import Vector3f

    direction = Vector3f(direction)
    emitter = make_emitter(direction, spectrum_key)
    spectrum = make_spectrum(spectrum_key)

    it = SurfaceInteraction3f.zero()
    # Some position inside the unit sphere (i.e. within the emitter's default bounding sphere)
    it.p = [-0.5, 0.3, -0.1]
    it.time = 1.0

    # Sample direction
    samples = [0.85, 0.13]
    ds, res = emitter.sample_direction(it, samples)

    # Direction should point *towards* the illuminated direction
    assert ek.allclose(ds.d, -direction / ek.norm(direction))
    assert ek.allclose(ds.pdf, 1.)
    assert ek.allclose(emitter.pdf_direction(it, ds), 0.)
    assert ek.allclose(ds.time, it.time)

    # Check spectrum (no attenuation vs distance)
    spec = spectrum.eval(it)
    assert ek.allclose(res, spec)


<<<<<<< HEAD
@pytest.mark.parametrize("spatial_sample", [
    [0.85, 0.13], 
    [0.16, 0.50], 
    [0.00, 1.00],
    [0.32, 0.87], 
    [0.16, 0.44],
    [0.17, 0.44], 
    [0.22, 0.81],
    [0.12, 0.82], 
    [0.99, 0.42],
    [0.72, 0.40], 
    [0.01, 0.61],
])
=======
>>>>>>> 57865590
@pytest.mark.parametrize("direction", [[0, 0, -1], [1, 1, 1], [0, 0, 1]])
def test_sample_ray(variant_scalar_rgb, direction):
    import enoki as ek
    from mitsuba.core import Vector2f, Vector3f

    emitter = make_emitter(direction=direction)
    direction = Vector3f(direction)

    time = 1.0
    wavelength_sample = 0.3
    directional_sample = [0.3, 0.2]

    for spatial_sample in [
        [0.85, 0.13],
        [0.16, 0.50],
        [0.00, 1.00],
        [0.32, 0.87],
        [0.16, 0.44],
        [0.17, 0.44],
        [0.22, 0.81],
        [0.12, 0.82],
        [0.99, 0.42],
        [0.72, 0.40],
        [0.01, 0.61],
    ]:
        ray, _ = emitter.sample_ray(
            time, wavelength_sample, spatial_sample, directional_sample)

        # Check that ray direction is what is expected
        assert ek.allclose(ray.d, direction / ek.norm(direction))

        # Check that ray origin is outside of bounding sphere
        # Bounding sphere is centered at world origin and has radius 1 without scene
        assert ek.norm(ray.o) >= 1.<|MERGE_RESOLUTION|>--- conflicted
+++ resolved
@@ -130,22 +130,6 @@
     assert ek.allclose(res, spec)
 
 
-<<<<<<< HEAD
-@pytest.mark.parametrize("spatial_sample", [
-    [0.85, 0.13], 
-    [0.16, 0.50], 
-    [0.00, 1.00],
-    [0.32, 0.87], 
-    [0.16, 0.44],
-    [0.17, 0.44], 
-    [0.22, 0.81],
-    [0.12, 0.82], 
-    [0.99, 0.42],
-    [0.72, 0.40], 
-    [0.01, 0.61],
-])
-=======
->>>>>>> 57865590
 @pytest.mark.parametrize("direction", [[0, 0, -1], [1, 1, 1], [0, 0, 1]])
 def test_sample_ray(variant_scalar_rgb, direction):
     import enoki as ek
