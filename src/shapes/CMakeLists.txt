set(MTS_PLUGIN_PREFIX "shapes")

add_plugin(obj         obj.cpp)
add_plugin(ply         ply.cpp)
add_plugin(blender     blender.cpp)
add_plugin(serialized  serialized.cpp)

add_plugin(cube        cube.cpp)
add_plugin(cylinder    cylinder.cpp)
add_plugin(disk        disk.cpp)
add_plugin(rectangle   rectangle.cpp)
add_plugin(sphere      sphere.cpp)
<<<<<<< HEAD
add_plugin(cone        cone.cpp)
if (MTS_ENABLE_EMBREE)
    target_link_libraries(sphere PRIVATE $<TARGET_FILE:embree>)
endif()
=======
>>>>>>> 153bae88

add_plugin(shapegroup  shapegroup.cpp)
add_plugin(instance    instance.cpp)

if (MTS_ENABLE_EMBREE)
    target_link_libraries(sphere   PRIVATE embree)
    target_link_libraries(instance PRIVATE embree)
endif()

# Register the test directory
add_tests(${CMAKE_CURRENT_SOURCE_DIR}/tests)<|MERGE_RESOLUTION|>--- conflicted
+++ resolved
@@ -5,18 +5,12 @@
 add_plugin(blender     blender.cpp)
 add_plugin(serialized  serialized.cpp)
 
-add_plugin(cube        cube.cpp)
 add_plugin(cylinder    cylinder.cpp)
 add_plugin(disk        disk.cpp)
 add_plugin(rectangle   rectangle.cpp)
 add_plugin(sphere      sphere.cpp)
-<<<<<<< HEAD
 add_plugin(cone        cone.cpp)
-if (MTS_ENABLE_EMBREE)
-    target_link_libraries(sphere PRIVATE $<TARGET_FILE:embree>)
-endif()
-=======
->>>>>>> 153bae88
+add_plugin(cube        cube.cpp)
 
 add_plugin(shapegroup  shapegroup.cpp)
 add_plugin(instance    instance.cpp)
